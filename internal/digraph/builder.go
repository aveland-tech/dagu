package digraph

import (
	"context"
	"errors"
	"fmt"
	"strconv"
	"strings"
	"time"

	"github.com/dagu-org/dagu/internal/cmdutil"
	"github.com/dagu-org/dagu/internal/fileutil"
	"github.com/go-viper/mapstructure/v2"
	"github.com/joho/godotenv"
	"golang.org/x/sys/unix"
)

// BuilderFn is a function that builds a part of the DAG.
type BuilderFn func(ctx BuildContext, spec *definition, dag *DAG) error

// BuildContext is the context for building a DAG.
type BuildContext struct {
	ctx  context.Context
	file string
	opts buildOpts
}

func (c BuildContext) WithOpts(opts buildOpts) BuildContext {
	copy := c
	copy.opts = opts
	return copy
}

func (c BuildContext) WithFile(file string) BuildContext {
	copy := c
	copy.file = file
	return copy
}

// buildOpts is used to control the behavior of the builder.
type buildOpts struct {
	// base specifies the base configuration file for the DAG.
	base string
	// onlyMetadata specifies whether to build only the metadata.
	onlyMetadata bool
	// parameters specifies the parameters to the DAG.
	// parameters are used to override the default parameters in the DAG.
	parameters string
	// parametersList specifies the parameters to the DAG.
	parametersList []string
	// noEval specifies whether to evaluate dynamic fields.
	noEval bool
	// checkoutDir specifies the directory where the remote workflows are cloned.
	checkoutDir string
}

var builderRegistry = []builderEntry{
	{metadata: true, name: "env", fn: buildEnvs},
	{metadata: true, name: "schedule", fn: buildSchedule},
	{metadata: true, name: "skipIfSuccessful", fn: skipIfSuccessful},
	{metadata: true, name: "params", fn: buildParams},
	{name: "dotenv", fn: buildDotenv},
	{name: "mailOn", fn: buildMailOn},
	{name: "steps", fn: buildSteps},
	{name: "logDir", fn: buildLogDir},
	{name: "handlers", fn: buildHandlers},
	{name: "smtpConfig", fn: buildSMTPConfig},
	{name: "errMailConfig", fn: buildErrMailConfig},
	{name: "infoMailConfig", fn: buildInfoMailConfig},
	{name: "maxHistoryRetentionDays", fn: maxHistoryRetentionDays},
	{name: "maxCleanUpTime", fn: maxCleanUpTime},
	{name: "preconditions", fn: buildPrecondition},
}

type builderEntry struct {
	metadata bool
	name     string
	fn       BuilderFn
}

var stepBuilderRegistry = []stepBuilderEntry{
	{name: "command", fn: buildCommand},
	{name: "depends", fn: buildDepends},
	{name: "executor", fn: buildExecutor},
	{name: "subworkflow", fn: buildSubWorkflow},
	{name: "continueOn", fn: buildContinueOn},
	{name: "retryPolicy", fn: buildRetryPolicy},
	{name: "repeatPolicy", fn: buildRepeatPolicy},
	{name: "signalOnStop", fn: buildSignalOnStop},
	{name: "precondition", fn: buildStepPrecondition},
<<<<<<< HEAD
	{name: "capsule", fn: buildCapsule},
=======
>>>>>>> 1ce8148c
}

type stepBuilderEntry struct {
	name string
	fn   StepBuilderFn
}

// StepBuilderFn is a function that builds a part of the step.
type StepBuilderFn func(ctx BuildContext, def stepDef, step *Step) error

// build builds a DAG from the specification.
func build(ctx BuildContext, spec *definition) (*DAG, error) {
	dag := &DAG{
		Location:      ctx.file,
		Name:          spec.Name,
		Group:         spec.Group,
		Description:   spec.Description,
		Timeout:       time.Second * time.Duration(spec.TimeoutSec),
		Delay:         time.Second * time.Duration(spec.DelaySec),
		RestartWait:   time.Second * time.Duration(spec.RestartWaitSec),
		Tags:          parseTags(spec.Tags),
		MaxActiveRuns: spec.MaxActiveRuns,
	}

	var errs errorList
	for _, builder := range builderRegistry {
		if !builder.metadata && ctx.opts.onlyMetadata {
			continue
		}
		if err := builder.fn(ctx, spec, dag); err != nil {
			errs.Add(wrapError(builder.name, nil, err))
		}
	}

	if !ctx.opts.onlyMetadata {
		// TODO: Remove functions feature.
		if err := assertFunctions(spec.Functions); err != nil {
			errs.Add(err)
		}
	}

	if len(errs) > 0 {
		return nil, &errs
	}

	return dag, nil
}

// parseTags builds a list of tags from the value.
// It converts the tags to lowercase and trims the whitespace.
func parseTags(value any) []string {
	var ret []string

	switch v := value.(type) {
	case string:
		for _, v := range strings.Split(v, ",") {
			tag := strings.ToLower(strings.TrimSpace(v))
			if tag != "" {
				ret = append(ret, tag)
			}
		}
	case []any:
		for _, v := range v {
			switch v := v.(type) {
			case string:
				ret = append(ret, strings.ToLower(strings.TrimSpace(v)))
			default:
				ret = append(ret, strings.ToLower(
					strings.TrimSpace(fmt.Sprintf("%v", v))),
				)
			}
		}
	}

	return ret
}

// buildSchedule parses the schedule in different formats and builds the
// schedule. It allows for flexibility in defining the schedule.
//
// Case 1: schedule is a string
//
// ```yaml
// schedule: "0 1 * * *"
// ```
//
// Case 2: schedule is an array of strings
//
// ```yaml
// schedule:
//   - "0 1 * * *"
//   - "0 18 * * *"
//
// ```
//
// Case 3: schedule is a map
// The map can have the following keys
// - start: string or array of strings
// - stop: string or array of strings
// - restart: string or array of strings
func buildSchedule(_ BuildContext, spec *definition, dag *DAG) error {
	var starts, stops, restarts []string

	switch schedule := (spec.Schedule).(type) {
	case string:
		// Case 1. schedule is a string.
		starts = append(starts, schedule)

	case []any:
		// Case 2. schedule is an array of strings.
		// Append all the schedules to the starts slice.
		for _, s := range schedule {
			s, ok := s.(string)
			if !ok {
				return wrapError("schedule", s, errScheduleMustBeStringOrArray)
			}
			starts = append(starts, s)
		}

	case map[any]any:
		// Case 3. schedule is a map.
		if err := parseScheduleMap(
			schedule, &starts, &stops, &restarts,
		); err != nil {
			return err
		}

	case nil:
		// If schedule is nil, return without error.

	default:
		// If schedule is of an invalid type, return an error.
		return wrapError("schedule", spec.Schedule, errInvalidScheduleType)

	}

	// Parse each schedule as a cron expression.
	var err error
	dag.Schedule, err = buildScheduler(starts)
	if err != nil {
		return err
	}
	dag.StopSchedule, err = buildScheduler(stops)
	if err != nil {
		return err
	}
	dag.RestartSchedule, err = buildScheduler(restarts)
	return err
}

func buildDotenv(ctx BuildContext, spec *definition, dag *DAG) error {
	switch v := spec.Dotenv.(type) {
	case nil:
		return nil

	case string:
		dag.Dotenv = append(dag.Dotenv, v)

	case []any:
		for _, e := range v {
			switch e := e.(type) {
			case string:
				dag.Dotenv = append(dag.Dotenv, e)
			default:
				return wrapError("dotenv", e, errDotenvMustBeStringOrArray)
			}
		}
	default:
		return wrapError("dotenv", v, errDotenvMustBeStringOrArray)
	}

	if !ctx.opts.noEval {
		var relativeTos []string
		if ctx.file != "" {
			relativeTos = append(relativeTos, ctx.file)
		}

		resolver := fileutil.NewFileResolver(relativeTos)
		for _, filePath := range dag.Dotenv {
<<<<<<< HEAD
			filePath, err := cmdutil.EvalString(filePath)
=======
			filePath, err := cmdutil.EvalString(ctx.ctx, filePath)
>>>>>>> 1ce8148c
			if err != nil {
				return wrapError("dotenv", filePath, fmt.Errorf("failed to evaluate dotenv file path %s: %w", filePath, err))
			}
			resolvedPath, err := resolver.ResolveFilePath(filePath)
			if err != nil {
				continue
			}
			if err := godotenv.Load(resolvedPath); err != nil {
				return wrapError("dotenv", filePath, fmt.Errorf("failed to load dotenv file %s: %w", filePath, err))
			}
			// Break after the first successful load.
			break
		}
	}

	return nil
}

func buildMailOn(_ BuildContext, spec *definition, dag *DAG) error {
	if spec.MailOn == nil {
		return nil
	}
	dag.MailOn = &MailOn{
		Failure: spec.MailOn.Failure,
		Success: spec.MailOn.Success,
	}
	return nil
}

// buildEnvs builds the environment variables for the DAG.
// Case 1: env is an array of maps with string keys and string values.
// Case 2: env is a map with string keys and string values.
func buildEnvs(ctx BuildContext, spec *definition, dag *DAG) error {
	vars, err := loadVariables(ctx, spec.Env)
	if err != nil {
		return err
	}

	for k, v := range vars {
		dag.Env = append(dag.Env, fmt.Sprintf("%s=%s", k, v))
	}

	return nil
}

// buildLogDir builds the log directory for the DAG.
func buildLogDir(_ BuildContext, spec *definition, dag *DAG) (err error) {
	dag.LogDir = spec.LogDir
	return err
}

// buildHandlers builds the handlers for the DAG.
// The handlers are executed when the DAG is stopped, succeeded, failed, or
// cancelled.
func buildHandlers(ctx BuildContext, spec *definition, dag *DAG) (err error) {
	if spec.HandlerOn.Exit != nil {
		spec.HandlerOn.Exit.Name = HandlerOnExit.String()
		if dag.HandlerOn.Exit, err = buildStep(ctx, *spec.HandlerOn.Exit, spec.Functions); err != nil {
			return err
		}
	}

	if spec.HandlerOn.Success != nil {
		spec.HandlerOn.Success.Name = HandlerOnSuccess.String()
		if dag.HandlerOn.Success, err = buildStep(ctx, *spec.HandlerOn.Success, spec.Functions); err != nil {
			return
		}
	}

	if spec.HandlerOn.Failure != nil {
		spec.HandlerOn.Failure.Name = HandlerOnFailure.String()
		if dag.HandlerOn.Failure, err = buildStep(ctx, *spec.HandlerOn.Failure, spec.Functions); err != nil {
			return
		}
	}

	if spec.HandlerOn.Cancel != nil {
		spec.HandlerOn.Cancel.Name = HandlerOnCancel.String()
		if dag.HandlerOn.Cancel, err = buildStep(ctx, *spec.HandlerOn.Cancel, spec.Functions); err != nil {
			return
		}
	}

	return nil
}

func buildPrecondition(ctx BuildContext, spec *definition, dag *DAG) error {
	// Parse both `preconditions` and `precondition` fields.
	conditions, err := parsePrecondition(ctx, spec.Preconditions)
	if err != nil {
		return err
	}
	condition, err := parsePrecondition(ctx, spec.Precondition)
	if err != nil {
		return err
	}

	dag.Preconditions = conditions
	dag.Preconditions = append(dag.Preconditions, condition...)

	return nil
}

func parsePrecondition(ctx BuildContext, precondition any) ([]Condition, error) {
	switch v := precondition.(type) {
	case nil:
		return nil, nil

	case string:
		return []Condition{{Command: v}}, nil

	case map[any]any:
		var ret Condition
		for k, vv := range v {
			key, ok := k.(string)
			if !ok {
				return nil, wrapError("preconditions", k, errPreconditionKeyMustBeString)
			}

			switch strings.ToLower(key) {
			case "condition":
				ret.Condition, ok = vv.(string)
				if !ok {
					return nil, wrapError("preconditions", vv, errPreconditionValueMustBeString)
				}

			case "expected":
				ret.Expected, ok = vv.(string)
				if !ok {
					return nil, wrapError("preconditions", vv, errPreconditionValueMustBeString)
				}

			case "command":
				ret.Command, ok = vv.(string)
				if !ok {
					return nil, wrapError("preconditions", vv, errPreconditionValueMustBeString)
				}

			default:
				return nil, wrapError("preconditions", k, fmt.Errorf("%w: %s", errPreconditionHasInvalidKey, key))

			}
		}

		if err := ret.Validate(); err != nil {
			return nil, wrapError("preconditions", v, err)
		}

		return []Condition{ret}, nil

	case []any:
		var ret []Condition
		for _, vv := range v {
			parsed, err := parsePrecondition(ctx, vv)
			if err != nil {
				return nil, err
			}
			ret = append(ret, parsed...)
		}
		return ret, nil

	default:
		return nil, wrapError("preconditions", v, errPreconditionMustBeArrayOrString)

	}
}

func maxCleanUpTime(_ BuildContext, spec *definition, dag *DAG) error {
	if spec.MaxCleanUpTimeSec != nil {
		dag.MaxCleanUpTime = time.Second * time.Duration(*spec.MaxCleanUpTimeSec)
	}
	return nil
}

func maxHistoryRetentionDays(_ BuildContext, spec *definition, dag *DAG) error {
	if spec.HistRetentionDays != nil {
		dag.HistRetentionDays = *spec.HistRetentionDays
	}
	return nil
}

// skipIfSuccessful sets the skipIfSuccessful field for the DAG.
func skipIfSuccessful(_ BuildContext, spec *definition, dag *DAG) error {
	dag.SkipIfSuccessful = spec.SkipIfSuccessful
	return nil
}

// buildSteps builds the steps for the DAG.
func buildSteps(ctx BuildContext, spec *definition, dag *DAG) error {
	switch v := spec.Steps.(type) {
	case nil:
		return nil

	case []any:
		var stepDefs []stepDef
		md, _ := mapstructure.NewDecoder(&mapstructure.DecoderConfig{
			ErrorUnused: true,
			Result:      &stepDefs,
		})
		if err := md.Decode(v); err != nil {
			return wrapError("steps", v, err)
		}
		for _, stepDef := range stepDefs {
			step, err := buildStep(ctx, stepDef, spec.Functions)
			if err != nil {
				return err
			}
			dag.Steps = append(dag.Steps, *step)
		}

		return nil

	case map[any]any:
		stepDefs := make(map[string]stepDef)
		md, _ := mapstructure.NewDecoder(&mapstructure.DecoderConfig{
			ErrorUnused: true,
			Result:      &stepDefs,
		})
		if err := md.Decode(v); err != nil {
			return wrapError("steps", v, err)
		}
		for name, stepDef := range stepDefs {
			stepDef.Name = name
			step, err := buildStep(ctx, stepDef, spec.Functions)
			if err != nil {
				return err
			}
			dag.Steps = append(dag.Steps, *step)
		}

		return nil

	default:
		return wrapError("steps", v, errStepsMustBeArrayOrMap)

	}
}

// buildSMTPConfig builds the SMTP configuration for the DAG.
func buildSMTPConfig(_ BuildContext, spec *definition, dag *DAG) (err error) {
	dag.SMTP = &SMTPConfig{
		Host:     spec.SMTP.Host,
		Port:     spec.SMTP.Port,
		Username: spec.SMTP.Username,
		Password: spec.SMTP.Password,
	}

	return nil
}

// buildErrMailConfig builds the error mail configuration for the DAG.
func buildErrMailConfig(_ BuildContext, spec *definition, dag *DAG) (err error) {
	dag.ErrorMail, err = buildMailConfig(spec.ErrorMail)

	return
}

// buildInfoMailConfig builds the info mail configuration for the DAG.
func buildInfoMailConfig(_ BuildContext, spec *definition, dag *DAG) (err error) {
	dag.InfoMail, err = buildMailConfig(spec.InfoMail)

	return
}

// buildMailConfig builds a MailConfig from the definition.
func buildMailConfig(def mailConfigDef) (*MailConfig, error) {
	return &MailConfig{
		From:       def.From,
		To:         def.To,
		Prefix:     def.Prefix,
		AttachLogs: def.AttachLogs,
	}, nil
}

// buildStep builds a step from the step definition.
func buildStep(ctx BuildContext, def stepDef, fns []*funcDef) (*Step, error) {
	if err := assertStepDef(def, fns); err != nil {
		return nil, err
	}

	step := &Step{
		Name:           def.Name,
		Description:    def.Description,
		Shell:          def.Shell,
		Script:         def.Script,
		Stdout:         def.Stdout,
		Stderr:         def.Stderr,
		Output:         def.Output,
		Dir:            def.Dir,
		MailOnError:    def.MailOnError,
		ExecutorConfig: ExecutorConfig{Config: make(map[string]any)},
	}

	// TODO: remove the deprecated call field.
	if err := parseFuncCall(step, def.Call, fns); err != nil {
		return nil, err
	}

	for _, entry := range stepBuilderRegistry {
		if err := entry.fn(ctx, def, step); err != nil {
			return nil, fmt.Errorf("%s: %w", entry.name, err)
		}
	}

	return step, nil
}

func buildContinueOn(_ BuildContext, def stepDef, step *Step) error {
	if def.ContinueOn == nil {
		return nil
	}
	step.ContinueOn.Skipped = def.ContinueOn.Skipped
	step.ContinueOn.Failure = def.ContinueOn.Failure
	step.ContinueOn.MarkSuccess = def.ContinueOn.MarkSuccess

	exitCodes, err := parseIntOrArray(def.ContinueOn.ExitCode)
	if err != nil {
		return wrapError("continueOn.exitCode", def.ContinueOn.ExitCode, errContinueOnExitCodeMustBeIntOrArray)
	}
	step.ContinueOn.ExitCode = exitCodes

	output, err := parseStringOrArray(def.ContinueOn.Output)
	if err != nil {
		return wrapError("continueOn.stdout", def.ContinueOn.Output, errContinueOnOutputMustBeStringOrArray)
	}
	step.ContinueOn.Output = output

	return nil
}

// buildRetryPolicy builds the retry policy for a step.
func buildRetryPolicy(_ BuildContext, def stepDef, step *Step) error {
	if def.RetryPolicy != nil {
		switch v := def.RetryPolicy.Limit.(type) {
		case int:
			step.RetryPolicy.Limit = v
		case string:
			step.RetryPolicy.LimitStr = v
		default:
			return wrapError("retryPolicy.Limit", v, fmt.Errorf("invalid type: %T", v))
		}

		switch v := def.RetryPolicy.IntervalSec.(type) {
		case int:
			step.RetryPolicy.Interval = time.Second * time.Duration(v)
		case string:
			step.RetryPolicy.IntervalSecStr = v
		default:
			return wrapError("retryPolicy.IntervalSec", v, fmt.Errorf("invalid type: %T", v))
		}
	}
	return nil
}

func buildRepeatPolicy(_ BuildContext, def stepDef, step *Step) error {
	if def.RepeatPolicy != nil {
		step.RepeatPolicy.Repeat = def.RepeatPolicy.Repeat
		step.RepeatPolicy.Interval = time.Second * time.Duration(def.RepeatPolicy.IntervalSec)
	}
	return nil
}

func buildStepPrecondition(ctx BuildContext, def stepDef, step *Step) error {
	// Parse both `preconditions` and `precondition` fields.
	conditions, err := parsePrecondition(ctx, def.Preconditions)
	if err != nil {
		return err
	}
	condition, err := parsePrecondition(ctx, def.Precondition)
	if err != nil {
		return err
	}
	step.Preconditions = conditions
	step.Preconditions = append(step.Preconditions, condition...)
	return nil
}

func buildSignalOnStop(_ BuildContext, def stepDef, step *Step) error {
	if def.SignalOnStop != nil {
		sigDef := *def.SignalOnStop
		sig := unix.SignalNum(sigDef)
		if sig == 0 {
			return fmt.Errorf("%w: %s", errInvalidSignal, sigDef)
		}
		step.SignalOnStop = sigDef
	}
	return nil
}

// commandRun is not a actual command.
// subworkflow does not use this command field so it is used
// just for display purposes.
const commandRun = "run"

// buildSubWorkflow parses the subworkflow definition and sets the step fields.
func buildSubWorkflow(_ BuildContext, def stepDef, step *Step) error {
	name, params := def.Run, def.Params

	// if the run field is not set, return nil.
	if name == "" {
		return nil
	}

	// Set the step fields for the subworkflow.
	paramsStr, err := toString(params)
	if err != nil {
		return err
	}
	step.SubWorkflow = &SubWorkflow{Name: name, Params: paramsStr}
	step.ExecutorConfig.Type = ExecutorTypeSubWorkflow
	step.Command = commandRun
	step.Args = []string{name, paramsStr}
	step.CmdWithArgs = fmt.Sprintf("%s %s", name, params)
	return nil
}

const (
	executorKeyType   = "type"
	executorKeyConfig = "config"
)

func buildDepends(_ BuildContext, def stepDef, step *Step) error {
	deps, err := parseStringOrArray(def.Depends)
	if err != nil {
		return wrapError("depends", def.Depends, errDependsMustBeStringOrArray)
	}
	step.Depends = deps

	return nil
}

// buildExecutor parses the executor field in the step definition.
// Case 1: executor is nil
// Case 2: executor is a string
// Case 3: executor is a struct
func buildExecutor(_ BuildContext, def stepDef, step *Step) error {
	executor := def.Executor

	// Case 1: executor is nil
	if executor == nil {
		return nil
	}

	switch val := executor.(type) {
	case string:
		// Case 2: executor is a string
		// This can be an executor with default configuration.
		step.ExecutorConfig.Type = val

	case map[any]any:
		// Case 3: executor is a struct
		// In this case, the executor is a struct with type and config fields.
		// Config is a map of string keys and values.
		for k, v := range val {
			key, ok := k.(string)
			if !ok {
				return wrapError("executor.config", k, errExecutorConfigMustBeString)
			}

			switch key {
			case executorKeyType:
				// Executor type is a string.
				typ, ok := v.(string)
				if !ok {
					return wrapError("executor.type", v, errExecutorTypeMustBeString)
				}
				step.ExecutorConfig.Type = typ

			case executorKeyConfig:
				// Executor config is a map of string keys and values.
				// The values can be of any type.
				// It is up to the executor to parse the values.
				executorConfig, ok := v.(map[any]any)
				if !ok {
					return wrapError("executor.config", v, errExecutorConfigValueMustBeMap)
				}
				for k, v := range executorConfig {
					configKey, ok := k.(string)
					if !ok {
						return wrapError("executor.config", k, errExecutorConfigMustBeString)
					}
					step.ExecutorConfig.Config[configKey] = v
				}

			default:
				// Unknown key in the executor config.
				return wrapError("executor.config", key, fmt.Errorf("%w: %s", errExecutorHasInvalidKey, key))

			}
		}

	default:
		// Unknown key for executor field.
		return wrapError("executor", val, errExecutorConfigMustBeStringOrMap)

	}

	// Convert map[any]any to map[string]any for executor config.
	// It is up to the executor to parse the values.
	return convertMap(step.ExecutorConfig.Config)
}

// assignValues Assign values to command parameters
func assignValues(command string, params map[string]string) string {
	updatedCommand := command

	for k, v := range params {
		updatedCommand = strings.ReplaceAll(
			updatedCommand, fmt.Sprintf("$%v", k), v,
		)
	}

	return updatedCommand
}

// convertMap converts a map[any]any to a map[string]any.
func convertMap(m map[string]any) error {
	if m == nil {
		return nil
	}

	queue := []map[string]any{m}

	for len(queue) > 0 {
		curr := queue[0]

		for k, v := range curr {
			mm, ok := v.(map[any]any)
			if !ok {
				// TODO: do we need to return an error here?
				continue
			}

			ret := make(map[string]any)
			for kk, vv := range mm {
				key, err := parseKey(kk)
				if err != nil {
					return fmt.Errorf(
						"%w: %s", errExecutorConfigMustBeString, err,
					)
				}
				ret[key] = vv
			}

			delete(curr, k)
			curr[k] = ret
			queue = append(queue, ret)
		}
		queue = queue[1:]
	}

	return nil
}

func parseKey(value any) (string, error) {
	val, ok := value.(string)
	if !ok {
		return "", fmt.Errorf("%w: %T", errInvalidKeyType, value)
	}

	return val, nil
}

// extractParamNames extracts a slice of parameter names by removing the '$'
// from the command string.
func extractParamNames(command string) []string {
	words := strings.Fields(command)

	var params []string
	for _, word := range words {
		if strings.HasPrefix(word, "$") {
			paramName := strings.TrimPrefix(word, "$")
			params = append(params, paramName)
		}
	}

	return params
}

func parseIntOrArray(v any) ([]int, error) {
	switch v := v.(type) {
	case nil:
		return nil, nil

<<<<<<< HEAD
const (
	scheduleKeyStart   scheduleKey = "start"
	scheduleKeyStop    scheduleKey = "stop"
	scheduleKeyRestart scheduleKey = "restart"
)

// buildCapsule parses the remote capsule definition and sets the step fields.
func buildCapsule(ctx BuildContext, def stepDef, step *Step) error {
	uses := def.Uses

	// if the uses field is not set, return nil.
	if uses == "" {
		return nil
	}

	capsule, err := parseCapsule(uses)
	if err != nil {
		return err
	}

	paramsSlice, err := buildStepParams(ctx, def, step)
	if err != nil {
		return err
	}

	// Set the step fields for the remote workflow.
	paramsStr, err := toString(paramsSlice)
	if err != nil {
		return err
	}

	// I don't think we need to care about the command and the args here.
	// Set the step fields for the capsule.
	step.Capsule = &Capsule{
		Owner:       capsule.Owner,
		Name:        capsule.Name,
		Ref:         capsule.Ref,
		Params:      paramsStr,
		CheckoutDir: ctx.opts.checkoutDir,
	}
	step.ExecutorConfig.Type = ExecutorTypeCapsule
	step.Command = commandRun
	step.Args = paramsSlice
	// step.CmdWithArgs = fmt.Sprintf("%s %s", uses, params)
	return nil
}

// parseCapsule parses a string representing a remote capsule in the format "owner/repo@ref".
// It returns a Capsule struct and an error if the input string is not in the expected format.
//
// Parameters:
//   - capsule: A string in the format "owner/repo@ref".
//
// Returns:
//   - Capsule: A struct containing the owner, repository name, and reference.
//   - error: An error if the input string is not in the expected format.
func parseCapsule(capsule string) (Capsule, error) {
	parts := strings.Split(capsule, "@")
	if len(parts) != 2 {
		return Capsule{}, errors.New("invalid format for remote workflow. Expected 'owner/repo@ref'")
	}

	repoParts := strings.Split(parts[0], "/")
	if len(repoParts) != 2 {
		return Capsule{}, errors.New("invalid repository format, expected 'owner/repo'")
	}

	repo := Capsule{
		Owner: repoParts[0],
		Name:  repoParts[1],
		Ref:   parts[1],
	}

	return repo, nil
=======
	case int:
		return []int{v}, nil

	case []any:
		var ret []int
		for _, vv := range v {
			i, ok := vv.(int)
			if !ok {
				return nil, fmt.Errorf("int or array expected, got %T", vv)
			}
			ret = append(ret, i)
		}
		return ret, nil

	case string:
		// try to parse the string as an integer
		exitCode, err := strconv.Atoi(v)
		if err != nil {
			return nil, fmt.Errorf("int or array expected, got %T", v)
		}
		return []int{exitCode}, nil

	default:
		return nil, fmt.Errorf("int or array expected, got %T", v)

	}
}

func parseStringOrArray(v any) ([]string, error) {
	switch v := v.(type) {
	case nil:
		return nil, nil

	case string:
		return []string{v}, nil

	case []any:
		var ret []string
		for _, vv := range v {
			s, ok := vv.(string)
			if !ok {
				return nil, fmt.Errorf("string or array expected, got %T", vv)
			}
			ret = append(ret, s)
		}
		return ret, nil

	default:
		return nil, fmt.Errorf("string or array expected, got %T", v)

	}
>>>>>>> 1ce8148c
}<|MERGE_RESOLUTION|>--- conflicted
+++ resolved
@@ -88,10 +88,7 @@
 	{name: "repeatPolicy", fn: buildRepeatPolicy},
 	{name: "signalOnStop", fn: buildSignalOnStop},
 	{name: "precondition", fn: buildStepPrecondition},
-<<<<<<< HEAD
 	{name: "capsule", fn: buildCapsule},
-=======
->>>>>>> 1ce8148c
 }
 
 type stepBuilderEntry struct {
@@ -271,11 +268,7 @@
 
 		resolver := fileutil.NewFileResolver(relativeTos)
 		for _, filePath := range dag.Dotenv {
-<<<<<<< HEAD
-			filePath, err := cmdutil.EvalString(filePath)
-=======
 			filePath, err := cmdutil.EvalString(ctx.ctx, filePath)
->>>>>>> 1ce8148c
 			if err != nil {
 				return wrapError("dotenv", filePath, fmt.Errorf("failed to evaluate dotenv file path %s: %w", filePath, err))
 			}
@@ -860,12 +853,58 @@
 	case nil:
 		return nil, nil
 
-<<<<<<< HEAD
-const (
-	scheduleKeyStart   scheduleKey = "start"
-	scheduleKeyStop    scheduleKey = "stop"
-	scheduleKeyRestart scheduleKey = "restart"
-)
+	case int:
+		return []int{v}, nil
+
+	case []any:
+		var ret []int
+		for _, vv := range v {
+			i, ok := vv.(int)
+			if !ok {
+				return nil, fmt.Errorf("int or array expected, got %T", vv)
+			}
+			ret = append(ret, i)
+		}
+		return ret, nil
+
+	case string:
+		// try to parse the string as an integer
+		exitCode, err := strconv.Atoi(v)
+		if err != nil {
+			return nil, fmt.Errorf("int or array expected, got %T", v)
+		}
+		return []int{exitCode}, nil
+
+	default:
+		return nil, fmt.Errorf("int or array expected, got %T", v)
+
+	}
+}
+
+func parseStringOrArray(v any) ([]string, error) {
+	switch v := v.(type) {
+	case nil:
+		return nil, nil
+
+	case string:
+		return []string{v}, nil
+
+	case []any:
+		var ret []string
+		for _, vv := range v {
+			s, ok := vv.(string)
+			if !ok {
+				return nil, fmt.Errorf("string or array expected, got %T", vv)
+			}
+			ret = append(ret, s)
+		}
+		return ret, nil
+
+	default:
+		return nil, fmt.Errorf("string or array expected, got %T", v)
+
+	}
+}
 
 // buildCapsule parses the remote capsule definition and sets the step fields.
 func buildCapsule(ctx BuildContext, def stepDef, step *Step) error {
@@ -935,57 +974,4 @@
 	}
 
 	return repo, nil
-=======
-	case int:
-		return []int{v}, nil
-
-	case []any:
-		var ret []int
-		for _, vv := range v {
-			i, ok := vv.(int)
-			if !ok {
-				return nil, fmt.Errorf("int or array expected, got %T", vv)
-			}
-			ret = append(ret, i)
-		}
-		return ret, nil
-
-	case string:
-		// try to parse the string as an integer
-		exitCode, err := strconv.Atoi(v)
-		if err != nil {
-			return nil, fmt.Errorf("int or array expected, got %T", v)
-		}
-		return []int{exitCode}, nil
-
-	default:
-		return nil, fmt.Errorf("int or array expected, got %T", v)
-
-	}
-}
-
-func parseStringOrArray(v any) ([]string, error) {
-	switch v := v.(type) {
-	case nil:
-		return nil, nil
-
-	case string:
-		return []string{v}, nil
-
-	case []any:
-		var ret []string
-		for _, vv := range v {
-			s, ok := vv.(string)
-			if !ok {
-				return nil, fmt.Errorf("string or array expected, got %T", vv)
-			}
-			ret = append(ret, s)
-		}
-		return ret, nil
-
-	default:
-		return nil, fmt.Errorf("string or array expected, got %T", v)
-
-	}
->>>>>>> 1ce8148c
 }