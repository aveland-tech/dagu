package scheduler_test

import (
	"fmt"
	"os"
	"path"
	"path/filepath"
	"syscall"
	"testing"
	"time"

	"github.com/dagu-org/dagu/internal/cmdutil"
	"github.com/dagu-org/dagu/internal/digraph"
	"github.com/dagu-org/dagu/internal/digraph/scheduler"
	"github.com/dagu-org/dagu/internal/fileutil"
	"github.com/dagu-org/dagu/internal/test"
	"github.com/google/uuid"
	"github.com/stretchr/testify/require"
)

func TestScheduler(t *testing.T) {
	t.Parallel()

	t.Run("SequentialStepsSuccess", func(t *testing.T) {
		sc := setup(t, withMaxActiveRuns(1))

		// 1 -> 2 -> 3
		graph := sc.newGraph(t,
			successStep("1"),
			successStep("2", "1"),
			successStep("3", "2"),
		)

		result := graph.Schedule(t, scheduler.StatusSuccess)

		result.AssertDoneCount(t, 3)
		result.AssertNodeStatus(t, "1", scheduler.NodeStatusSuccess)
		result.AssertNodeStatus(t, "2", scheduler.NodeStatusSuccess)
		result.AssertNodeStatus(t, "3", scheduler.NodeStatusSuccess)
	})
	t.Run("SequentialStepsWithFailure", func(t *testing.T) {
		sc := setup(t, withMaxActiveRuns(1))

		// 1 -> 2 -> 3 -> 4
		graph := sc.newGraph(t,
			successStep("1"),
			successStep("2", "1"),
			failStep("3", "2"),
			successStep("4", "3"),
		)

		result := graph.Schedule(t, scheduler.StatusError)

		// 1, 2, 3 should be executed and 4 should be canceled because 3 failed
		result.AssertDoneCount(t, 3)
		result.AssertNodeStatus(t, "1", scheduler.NodeStatusSuccess)
		result.AssertNodeStatus(t, "2", scheduler.NodeStatusSuccess)
		result.AssertNodeStatus(t, "3", scheduler.NodeStatusError)
		result.AssertNodeStatus(t, "4", scheduler.NodeStatusCancel)
	})
	t.Run("ParallelSteps", func(t *testing.T) {
		sc := setup(t, withMaxActiveRuns(3))

		// 1,2,3
		graph := sc.newGraph(t,
			successStep("1"),
			successStep("2"),
			successStep("3"),
		)

		result := graph.Schedule(t, scheduler.StatusSuccess)

		result.AssertDoneCount(t, 3)
		result.AssertNodeStatus(t, "1", scheduler.NodeStatusSuccess)
		result.AssertNodeStatus(t, "2", scheduler.NodeStatusSuccess)
		result.AssertNodeStatus(t, "3", scheduler.NodeStatusSuccess)
	})
	t.Run("ParallelStepsWithFailure", func(t *testing.T) {
		sc := setup(t)

		// 1 -> 3 -> 4, 2 (fail)
		graph := sc.newGraph(t,
			successStep("1"),
			failStep("2"),
			successStep("3", "1"),
			successStep("4", "3"),
		)

		result := graph.Schedule(t, scheduler.StatusError)
		result.AssertDoneCount(t, 4)
		result.AssertNodeStatus(t, "1", scheduler.NodeStatusSuccess)
		result.AssertNodeStatus(t, "2", scheduler.NodeStatusError)
		result.AssertNodeStatus(t, "3", scheduler.NodeStatusSuccess)
		result.AssertNodeStatus(t, "4", scheduler.NodeStatusSuccess)
	})
	t.Run("ComplexCommand", func(t *testing.T) {
		sc := setup(t, withMaxActiveRuns(1))

		graph := sc.newGraph(t,
			newStep("1",
				withCommand("df / | awk 'NR==2 {exit $4 > 5000 ? 0 : 1}'"),
			))

		result := graph.Schedule(t, scheduler.StatusSuccess)

		result.AssertDoneCount(t, 1)
	})
	t.Run("ContinueOnFailure", func(t *testing.T) {
		sc := setup(t)

		// 1 -> 2 (fail) -> 3
		graph := sc.newGraph(t,
			successStep("1"),
			newStep("2",
				withDepends("1"),
				withCommand("false"),
				withContinueOn(digraph.ContinueOn{
					Failure: true,
				}),
			),
			successStep("3", "2"),
		)

		result := graph.Schedule(t, scheduler.StatusError)

		// 1, 2, 3 should be executed even though 2 failed
		result.AssertDoneCount(t, 3)
		result.AssertNodeStatus(t, "1", scheduler.NodeStatusSuccess)
		result.AssertNodeStatus(t, "2", scheduler.NodeStatusError)
		result.AssertNodeStatus(t, "3", scheduler.NodeStatusSuccess)
	})
	t.Run("ContinueOnSkip", func(t *testing.T) {
		sc := setup(t)

		// 1 -> 2 (skip) -> 3
		graph := sc.newGraph(t,
			successStep("1"),
			newStep("2",
				withDepends("1"),
				withCommand("false"),
				withPrecondition(digraph.Condition{
					Condition: "`echo 1`",
					Expected:  "0",
				}),
<<<<<<< HEAD
				withContinueOnSkipped(),
=======
				withContinueOn(digraph.ContinueOn{
					Skipped: true,
				}),
>>>>>>> 1ce8148c
			),
			successStep("3", "2"),
		)

		result := graph.Schedule(t, scheduler.StatusSuccess)

		// 1, 2,
		result.AssertDoneCount(t, 2)
		result.AssertNodeStatus(t, "1", scheduler.NodeStatusSuccess)
		result.AssertNodeStatus(t, "2", scheduler.NodeStatusSkipped)
		result.AssertNodeStatus(t, "3", scheduler.NodeStatusSuccess)
	})
	t.Run("ContinueOnExitCode", func(t *testing.T) {
		sc := setup(t)

		// 1 (exit code 1) -> 2
		graph := sc.newGraph(t,
			newStep("1",
				withCommand("false"),
				withContinueOn(digraph.ContinueOn{
					ExitCode: []int{1},
				}),
			),
			successStep("2", "1"),
		)

		result := graph.Schedule(t, scheduler.StatusError)

		// 1, 2 should be executed even though 1 failed
		result.AssertDoneCount(t, 2)
		result.AssertNodeStatus(t, "1", scheduler.NodeStatusError)
		result.AssertNodeStatus(t, "2", scheduler.NodeStatusSuccess)
	})
	t.Run("ContinueOnOutputStdout", func(t *testing.T) {
		sc := setup(t)

		// 1 (exit code 1) -> 2
		graph := sc.newGraph(t,
			newStep("1",
				withCommand("echo test_output; false"), // stdout: test_output
				withContinueOn(digraph.ContinueOn{
					Output: []string{
						"test_output",
					},
				}),
			),
			successStep("2", "1"),
		)

		result := graph.Schedule(t, scheduler.StatusError)

		// 1, 2 should be executed even though 1 failed
		result.AssertDoneCount(t, 2)
		result.AssertNodeStatus(t, "1", scheduler.NodeStatusError)
		result.AssertNodeStatus(t, "2", scheduler.NodeStatusSuccess)
	})
	t.Run("ContinueOnOutputStderr", func(t *testing.T) {
		sc := setup(t)

		// 1 (exit code 1) -> 2
		graph := sc.newGraph(t,
			newStep("1",
				withCommand("echo test_output; false 1>&2"), // stderr: test_output
				withContinueOn(digraph.ContinueOn{
					Output: []string{
						"test_output",
					},
				}),
			),
			successStep("2", "1"),
		)

		result := graph.Schedule(t, scheduler.StatusError)

		// 1, 2 should be
		result.AssertDoneCount(t, 2)
		result.AssertNodeStatus(t, "1", scheduler.NodeStatusError)
		result.AssertNodeStatus(t, "2", scheduler.NodeStatusSuccess)
	})
	t.Run("ContinueOnOutputRegexp", func(t *testing.T) {
		sc := setup(t)

		// 1 (exit code 1) -> 2
		graph := sc.newGraph(t,
			newStep("1",
				withCommand("echo test_output; false"), // stdout: test_output
				withContinueOn(digraph.ContinueOn{
					Output: []string{
						"re:^test_[a-z]+$",
					},
				}),
			),
			successStep("2", "1"),
		)

		result := graph.Schedule(t, scheduler.StatusError)

		// 1, 2 should be executed even though 1 failed
		result.AssertDoneCount(t, 2)
		result.AssertNodeStatus(t, "1", scheduler.NodeStatusError)
		result.AssertNodeStatus(t, "2", scheduler.NodeStatusSuccess)
	})
	t.Run("ContinueOnMarkSuccess", func(t *testing.T) {
		sc := setup(t)

		// 1 (exit code 1) -> 2
		graph := sc.newGraph(t,
			newStep("1",
				withCommand("false"),
				withContinueOn(digraph.ContinueOn{
					ExitCode:    []int{1},
					MarkSuccess: true,
				}),
			),
			successStep("2", "1"),
		)

		result := graph.Schedule(t, scheduler.StatusSuccess)

		// 1, 2 should be executed even though 1 failed
		result.AssertDoneCount(t, 2)
		result.AssertNodeStatus(t, "1", scheduler.NodeStatusSuccess)
		result.AssertNodeStatus(t, "2", scheduler.NodeStatusSuccess)
	})
	t.Run("CancelSchedule", func(t *testing.T) {
		sc := setup(t)

		// 1 -> 2 (cancel when running) -> 3 (should not be executed)
		graph := sc.newGraph(t,
			successStep("1"),
			newStep("2", withDepends("1"), withCommand("sleep 100")),
			failStep("3", "2"),
		)

		go func() {
			time.Sleep(time.Millisecond * 300) // wait for step 2 to start
			graph.Cancel(t)
		}()

		result := graph.Schedule(t, scheduler.StatusCancel)

		result.AssertDoneCount(t, 2)
		result.AssertNodeStatus(t, "1", scheduler.NodeStatusSuccess)
		result.AssertNodeStatus(t, "2", scheduler.NodeStatusCancel)
		result.AssertNodeStatus(t, "3", scheduler.NodeStatusNone)
	})
	t.Run("Timeout", func(t *testing.T) {
		sc := setup(t, withTimeout(time.Second*2))

		// 1 -> 2 (timeout) -> 3 (should not be executed)
		graph := sc.newGraph(t,
			newStep("1", withCommand("sleep 1")),
			newStep("2", withCommand("sleep 10"), withDepends("1")),
			successStep("3", "2"),
		)

		result := graph.Schedule(t, scheduler.StatusError)

		// 1 should be executed and 2 should be canceled because of timeout
		// 3 should not be executed and should be canceled
		result.AssertDoneCount(t, 2)
		result.AssertNodeStatus(t, "1", scheduler.NodeStatusSuccess)
		result.AssertNodeStatus(t, "2", scheduler.NodeStatusCancel)
		result.AssertNodeStatus(t, "3", scheduler.NodeStatusCancel)
	})
	t.Run("RetryPolicyFail", func(t *testing.T) {
		const file = "flag_test_retry_fail"

		sc := setup(t)

		graph := sc.newGraph(t,
			newStep("1",
				withCommand(fmt.Sprintf("%s %s", testScript, file)),
				withRetryPolicy(2, 0),
			),
		)

		result := graph.Schedule(t, scheduler.StatusError)

		result.AssertDoneCount(t, 3) // 1, 2(retry)
		result.AssertNodeStatus(t, "1", scheduler.NodeStatusError)

		node := result.Node(t, "1")
		require.Equal(t, 2, node.State().RetryCount) // 2 retry
	})
	t.Run("RetryPolicySuccess", func(t *testing.T) {
		file := filepath.Join(
			os.TempDir(), fmt.Sprintf("flag_test_retry_success_%s", uuid.Must(uuid.NewRandom()).String()),
		)

		sc := setup(t)

		graph := sc.newGraph(t,
			newStep("1",
				withCommand(fmt.Sprintf("%s %s", testScript, file)),
				withRetryPolicy(1, time.Millisecond*500),
			),
		)

		go func() {
			// Create file for successful retry
			time.Sleep(time.Millisecond * 300) // wait for step 1 to start

			// Create file during the retry interval
			f, err := os.Create(file)
			require.NoError(t, err)
			defer f.Close()

			t.Cleanup(func() {
				_ = os.Remove(file)
			})
		}()

		result := graph.Schedule(t, scheduler.StatusSuccess)

		result.AssertDoneCount(t, 2) // 1, 2(retry and success)
		result.AssertNodeStatus(t, "1", scheduler.NodeStatusSuccess)
	})
	t.Run("PreconditionMatch", func(t *testing.T) {
		sc := setup(t)

		// 1 -> 2 (precondition match) -> 3
		graph := sc.newGraph(t,
			successStep("1"),
			newStep("2", withCommand("echo 2"),
				withPrecondition(digraph.Condition{
					Condition: "`echo 1`",
					Expected:  "1",
				}),
			),
			successStep("3", "2"),
		)

		result := graph.Schedule(t, scheduler.StatusSuccess)

		result.AssertDoneCount(t, 3)
		result.AssertNodeStatus(t, "1", scheduler.NodeStatusSuccess)
		result.AssertNodeStatus(t, "2", scheduler.NodeStatusSuccess)
		result.AssertNodeStatus(t, "3", scheduler.NodeStatusSuccess)
	})
	t.Run("PreconditionNotMatch", func(t *testing.T) {
		sc := setup(t)

		// 1 -> 2 (precondition not match) -> 3
		graph := sc.newGraph(t,
			successStep("1"),
			newStep("2", withCommand("echo 2"),
				withPrecondition(digraph.Condition{
					Condition: "`echo 1`",
					Expected:  "0",
				})),
			successStep("3", "2"),
		)

		result := graph.Schedule(t, scheduler.StatusSuccess)

		result.AssertDoneCount(t, 1) // only 1 should

		// 1 should be executed and 2, 3 should be skipped
		result.AssertNodeStatus(t, "1", scheduler.NodeStatusSuccess)
		result.AssertNodeStatus(t, "2", scheduler.NodeStatusSkipped)
		result.AssertNodeStatus(t, "3", scheduler.NodeStatusSkipped)
	})
	t.Run("PreconditionWithCommandMet", func(t *testing.T) {
		sc := setup(t)

		// 1 -> 2 (precondition not match) -> 3
		graph := sc.newGraph(t,
			successStep("1"),
			newStep("2", withCommand("echo 2"),
				withPrecondition(digraph.Condition{
					Command: "true",
				})),
			successStep("3", "2"),
		)

		result := graph.Schedule(t, scheduler.StatusSuccess)

		result.AssertDoneCount(t, 3)

		result.AssertNodeStatus(t, "1", scheduler.NodeStatusSuccess)
		result.AssertNodeStatus(t, "2", scheduler.NodeStatusSuccess)
		result.AssertNodeStatus(t, "3", scheduler.NodeStatusSuccess)
	})
	t.Run("PreconditionWithCommandNotMet", func(t *testing.T) {
		sc := setup(t)

		// 1 -> 2 (precondition not match) -> 3
		graph := sc.newGraph(t,
			successStep("1"),
			newStep("2", withCommand("echo 2"),
				withPrecondition(digraph.Condition{
					Command: "false",
				})),
			successStep("3", "2"),
		)

		result := graph.Schedule(t, scheduler.StatusSuccess)

		result.AssertDoneCount(t, 1) // only 1 should

		// 1 should be executed and 2, 3 should be skipped
		result.AssertNodeStatus(t, "1", scheduler.NodeStatusSuccess)
		result.AssertNodeStatus(t, "2", scheduler.NodeStatusSkipped)
		result.AssertNodeStatus(t, "3", scheduler.NodeStatusSkipped)
	})
	t.Run("OnExitHandler", func(t *testing.T) {
		sc := setup(t, withOnExit(successStep("onExit")))

		graph := sc.newGraph(t, successStep("1"))

		result := graph.Schedule(t, scheduler.StatusSuccess)

		result.AssertDoneCount(t, 2)
		result.AssertNodeStatus(t, "1", scheduler.NodeStatusSuccess)
		result.AssertNodeStatus(t, "onExit", scheduler.NodeStatusSuccess)
	})
	t.Run("OnExitHandlerFail", func(t *testing.T) {
		sc := setup(t, withOnExit(failStep("onExit")))

		graph := sc.newGraph(t, successStep("1"))

		// Overall status should be error because onExit failed
		result := graph.Schedule(t, scheduler.StatusError)

		result.AssertDoneCount(t, 2)
		result.AssertNodeStatus(t, "1", scheduler.NodeStatusSuccess)
		result.AssertNodeStatus(t, "onExit", scheduler.NodeStatusError)
	})
	t.Run("OnCancelHandler", func(t *testing.T) {
		sc := setup(t, withOnCancel(successStep("onCancel")))

		graph := sc.newGraph(t,
			newStep("1", withCommand("sleep 10")),
		)

		go func() {
			time.Sleep(time.Millisecond * 100) // wait for step 1 to start
			graph.Signal(syscall.SIGTERM)
		}()

		result := graph.Schedule(t, scheduler.StatusCancel)

		result.AssertDoneCount(t, 2)
		result.AssertNodeStatus(t, "1", scheduler.NodeStatusCancel)
		result.AssertNodeStatus(t, "onCancel", scheduler.NodeStatusSuccess)
	})
	t.Run("OnSuccessHandler", func(t *testing.T) {
		sc := setup(t, withOnSuccess(successStep("onSuccess")))

		graph := sc.newGraph(t, successStep("1"))

		result := graph.Schedule(t, scheduler.StatusSuccess)

		result.AssertDoneCount(t, 2)
		result.AssertNodeStatus(t, "1", scheduler.NodeStatusSuccess)
		result.AssertNodeStatus(t, "onSuccess", scheduler.NodeStatusSuccess)
	})
	t.Run("OnFailureHandler", func(t *testing.T) {
		sc := setup(t, withOnFailure(successStep("onFailure")))

		graph := sc.newGraph(t, failStep("1"))

		result := graph.Schedule(t, scheduler.StatusError)

		result.AssertDoneCount(t, 2)
		result.AssertNodeStatus(t, "1", scheduler.NodeStatusError)
		result.AssertNodeStatus(t, "onFailure", scheduler.NodeStatusSuccess)
	})
	t.Run("CancelOnSignal", func(t *testing.T) {
		sc := setup(t)

		graph := sc.newGraph(t,
			newStep("1", withCommand("sleep 10")),
		)

		go func() {
			time.Sleep(time.Millisecond * 100) // wait for step 1 to start
			graph.Signal(syscall.SIGTERM)
		}()

		result := graph.Schedule(t, scheduler.StatusCancel)

		result.AssertDoneCount(t, 1)
		result.AssertNodeStatus(t, "1", scheduler.NodeStatusCancel)
	})
	t.Run("Repeat", func(t *testing.T) {
		sc := setup(t)

		graph := sc.newGraph(t,
			newStep("1",
				withCommand("sleep 1"),
				withRepeatPolicy(true, time.Millisecond*500),
			),
		)

		go func() {
			time.Sleep(time.Millisecond * 1750)
			graph.Cancel(t)
		}()

		result := graph.Schedule(t, scheduler.StatusCancel)

		// 1 should be repeated 2 times
		result.AssertDoneCount(t, 2)
		result.AssertNodeStatus(t, "1", scheduler.NodeStatusCancel)

		node := result.Node(t, "1")
		// done count should be 1 because 2nd execution is canceled
		require.Equal(t, 1, node.State().DoneCount)
	})
	t.Run("RepeatFail", func(t *testing.T) {
		sc := setup(t)

		graph := sc.newGraph(t,
			newStep("1",
				withCommand("false"),
				withRepeatPolicy(true, time.Millisecond*300),
			),
		)

		result := graph.Schedule(t, scheduler.StatusError)

		// Done count should be 1 because it failed and not repeated
		result.AssertDoneCount(t, 1)
		result.AssertNodeStatus(t, "1", scheduler.NodeStatusError)

		node := result.Node(t, "1")
		require.Equal(t, 1, node.State().DoneCount)
	})
	t.Run("StopRepetitiveTaskGracefully", func(t *testing.T) {
		sc := setup(t)

		graph := sc.newGraph(t,
			newStep("1",
				withCommand("sleep 1"),
				withRepeatPolicy(true, time.Millisecond*300),
			),
		)

		done := make(chan struct{})
		go func() {
			time.Sleep(time.Millisecond * 100)
			graph.Signal(syscall.SIGTERM)
			close(done)
		}()

		result := graph.Schedule(t, scheduler.StatusSuccess)
		<-done

		result.AssertDoneCount(t, 1)
		result.AssertNodeStatus(t, "1", scheduler.NodeStatusSuccess)
	})
	t.Run("NodeSetupFailure", func(t *testing.T) {
		sc := setup(t)

		graph := sc.newGraph(t,
			newStep("1", withWorkingDir("/nonexistent"),
				withScript("echo 1"),
			),
		)

		result := graph.Schedule(t, scheduler.StatusError)

		result.AssertDoneCount(t, 1)
		result.AssertNodeStatus(t, "1", scheduler.NodeStatusError)

		require.Contains(t, result.Error.Error(), "failed to setup script")
	})
	t.Run("NodeTeardownFailure", func(t *testing.T) {
		sc := setup(t)

		graph := sc.newGraph(t,
			newStep("1", withCommand("sleep 1")),
		)

		nodes := graph.Nodes()
		go func() {
			time.Sleep(time.Millisecond * 300)
			_ = nodes[0].CloseLog()
		}()

		result := graph.Schedule(t, scheduler.StatusError)

		// file already closed
		require.Error(t, result.Error)

		result.AssertDoneCount(t, 1)
		result.AssertNodeStatus(t, "1", scheduler.NodeStatusError)
		require.Contains(t, result.Error.Error(), "file already closed")
	})
	t.Run("OutputVariables", func(t *testing.T) {
		sc := setup(t)

		// 1: echo hello > OUT
		// 2: echo $OUT > RESULT
		graph := sc.newGraph(t,
			newStep("1", withCommand("echo hello"), withOutput("OUT")),
			newStep("2", withCommand("echo $OUT"), withDepends("1"), withOutput("RESULT")),
		)

		result := graph.Schedule(t, scheduler.StatusSuccess)

		result.AssertDoneCount(t, 2)
		result.AssertNodeStatus(t, "1", scheduler.NodeStatusSuccess)
		result.AssertNodeStatus(t, "2", scheduler.NodeStatusSuccess)

		node := result.Node(t, "2")

		// check if RESULT variable is set to "hello"
		output, ok := node.Data().Step.OutputVariables.Load("RESULT")
		require.True(t, ok, "output variable not found")
		require.Equal(t, "RESULT=hello", output, "expected output %q, got %q", "hello", output)
	})
	t.Run("OutputInheritance", func(t *testing.T) {
		sc := setup(t)

		// 1: echo hello > OUT
		// 2: echo world > OUT2 (depends on 1)
		// 3: echo $OUT $OUT2 > RESULT (depends on 2)
		// RESULT should be "hello world"
		graph := sc.newGraph(t,
			newStep("1", withCommand("echo hello"), withOutput("OUT")),
			newStep("2", withCommand("echo world"), withOutput("OUT2"), withDepends("1")),
			newStep("3", withCommand("echo $OUT $OUT2"), withDepends("2"), withOutput("RESULT")),
			newStep("4", withCommand("sleep 1")),
			// 5 should not have reference to OUT or OUT2
			newStep("5", withCommand("echo $OUT $OUT2"), withDepends("4"), withOutput("RESULT2")),
		)

		result := graph.Schedule(t, scheduler.StatusSuccess)

		result.AssertDoneCount(t, 5)

		node := result.Node(t, "3")
		output, _ := node.Data().Step.OutputVariables.Load("RESULT")
		require.Equal(t, "RESULT=hello world", output, "expected output %q, got %q", "hello world", output)

		node2 := result.Node(t, "5")
		output2, _ := node2.Data().Step.OutputVariables.Load("RESULT2")
		require.Equal(t, "RESULT2=", output2, "expected output %q, got %q", "", output)
	})
	t.Run("OutputJSONReference", func(t *testing.T) {
		sc := setup(t)

		jsonData := `{"key": "value"}`
		graph := sc.newGraph(t,
			newStep("1", withCommand(fmt.Sprintf("echo '%s'", jsonData)), withOutput("OUT")),
			newStep("2", withCommand("echo ${OUT.key}"), withDepends("1"), withOutput("RESULT")),
		)

		result := graph.Schedule(t, scheduler.StatusSuccess)

		result.AssertDoneCount(t, 2)

		// check if RESULT variable is set to "value"
		node := result.Node(t, "2")

		output, _ := node.Data().Step.OutputVariables.Load("RESULT")
		require.Equal(t, "RESULT=value", output, "expected output %q, got %q", "value", output)
	})
	t.Run("SpecialVars_DAG_EXECUTION_LOG_PATH", func(t *testing.T) {
		sc := setup(t)

		graph := sc.newGraph(t,
			newStep("1", withCommand("echo $DAG_EXECUTION_LOG_PATH"), withOutput("RESULT")),
		)

		result := graph.Schedule(t, scheduler.StatusSuccess)
		node := result.Node(t, "1")

		output, ok := node.Data().Step.OutputVariables.Load("RESULT")
		require.True(t, ok, "output variable not found")
		require.Regexp(t, `^RESULT=/.*/.*\.log$`, output, "unexpected output %q", output)
	})
	t.Run("SpecialVars_DAG_SCHEDULER_LOG_PATH", func(t *testing.T) {
		sc := setup(t)

		graph := sc.newGraph(t,
			newStep("1", withCommand("echo $DAG_SCHEDULER_LOG_PATH"), withOutput("RESULT")),
		)

		result := graph.Schedule(t, scheduler.StatusSuccess)
		node := result.Node(t, "1")

		output, ok := node.Data().Step.OutputVariables.Load("RESULT")
		require.True(t, ok, "output variable not found")
		require.Regexp(t, `^RESULT=/.*/.*\.log$`, output, "unexpected output %q", output)
	})
	t.Run("SpecialVars_DAG_STEP_LOG_PATH", func(t *testing.T) {
		sc := setup(t)

		graph := sc.newGraph(t,
			newStep("1", withCommand("echo $DAG_STEP_LOG_PATH"), withOutput("RESULT")),
		)

		result := graph.Schedule(t, scheduler.StatusSuccess)
		node := result.Node(t, "1")

		output, ok := node.Data().Step.OutputVariables.Load("RESULT")
		require.True(t, ok, "output variable not found")
		require.Regexp(t, `^RESULT=/.*/.*\.log$`, output, "unexpected output %q", output)
	})
	t.Run("SpecialVars_DAG_REQUEST_ID", func(t *testing.T) {
		sc := setup(t)

		graph := sc.newGraph(t,
			newStep("1", withCommand("echo $DAG_REQUEST_ID"), withOutput("RESULT")),
		)

		result := graph.Schedule(t, scheduler.StatusSuccess)
		node := result.Node(t, "1")

		output, ok := node.Data().Step.OutputVariables.Load("RESULT")
		require.True(t, ok, "output variable not found")
		require.Regexp(t, `RESULT=[a-f0-9-]+`, output, "unexpected output %q", output)
	})
	t.Run("SpecialVars_DAG_NAME", func(t *testing.T) {
		sc := setup(t)

		graph := sc.newGraph(t,
			newStep("1", withCommand("echo $DAG_NAME"), withOutput("RESULT")),
		)

		result := graph.Schedule(t, scheduler.StatusSuccess)
		node := result.Node(t, "1")

		output, ok := node.Data().Step.OutputVariables.Load("RESULT")
		require.True(t, ok, "output variable not found")
		require.Equal(t, "RESULT=test_dag", output, "unexpected output %q", output)
	})
	t.Run("SpecialVars_DAG_STEP_NAME", func(t *testing.T) {
		sc := setup(t)

		graph := sc.newGraph(t,
			newStep("step_test", withCommand("echo $DAG_STEP_NAME"), withOutput("RESULT")),
		)

		result := graph.Schedule(t, scheduler.StatusSuccess)
		node := result.Node(t, "step_test")

		output, ok := node.Data().Step.OutputVariables.Load("RESULT")
		require.True(t, ok, "output variable not found")
		require.Equal(t, "RESULT=step_test", output, "unexpected output %q", output)
	})
}

func successStep(name string, depends ...string) digraph.Step {
	return newStep(name, withDepends(depends...), withCommand("true"))
}

func failStep(name string, depends ...string) digraph.Step {
	return newStep(name, withDepends(depends...), withCommand("false"))
}

type stepOption func(*digraph.Step)

func withDepends(depends ...string) stepOption {
	return func(step *digraph.Step) {
		step.Depends = depends
	}
}

func withContinueOn(c digraph.ContinueOn) stepOption {
	return func(step *digraph.Step) {
		step.ContinueOn = c
	}
}

func withRetryPolicy(limit int, interval time.Duration) stepOption {
	return func(step *digraph.Step) {
		step.RetryPolicy.Limit = limit
		step.RetryPolicy.Interval = interval
	}
}

func withRepeatPolicy(repeat bool, interval time.Duration) stepOption {
	return func(step *digraph.Step) {
		step.RepeatPolicy.Repeat = repeat
		step.RepeatPolicy.Interval = interval
	}
}

func withPrecondition(condition digraph.Condition) stepOption {
	return func(step *digraph.Step) {
		step.Preconditions = []digraph.Condition{condition}
	}
}

func withScript(script string) stepOption {
	return func(step *digraph.Step) {
		step.Script = script
	}
}

func withWorkingDir(dir string) stepOption {
	return func(step *digraph.Step) {
		step.Dir = dir
	}
}

func withOutput(output string) stepOption {
	return func(step *digraph.Step) {
		step.Output = output
	}
}

func withCommand(command string) stepOption {
	return func(step *digraph.Step) {
		cmd, args, err := cmdutil.SplitCommand(command)
		if err != nil {
			panic(fmt.Errorf("unexpected: %w", err))
		}
		step.CmdWithArgs = command
		step.Command = cmd
		step.Args = args
	}
}

func newStep(name string, opts ...stepOption) digraph.Step {
	step := digraph.Step{Name: name}
	for _, opt := range opts {
		opt(&step)
	}

	return step
}

type testHelper struct {
	test.Helper

	Scheduler *scheduler.Scheduler
	Config    *scheduler.Config
}

type schedulerOption func(*scheduler.Config)

func withTimeout(d time.Duration) schedulerOption {
	return func(cfg *scheduler.Config) {
		cfg.Timeout = d
	}
}

func withMaxActiveRuns(n int) schedulerOption {
	return func(cfg *scheduler.Config) {
		cfg.MaxActiveRuns = n
	}
}

func withOnExit(step digraph.Step) schedulerOption {
	return func(cfg *scheduler.Config) {
		cfg.OnExit = &step
	}
}

func withOnCancel(step digraph.Step) schedulerOption {
	return func(cfg *scheduler.Config) {
		cfg.OnCancel = &step
	}
}

func withOnSuccess(step digraph.Step) schedulerOption {
	return func(cfg *scheduler.Config) {
		cfg.OnSuccess = &step
	}
}

func withOnFailure(step digraph.Step) schedulerOption {
	return func(cfg *scheduler.Config) {
		cfg.OnFailure = &step
	}
}

func setup(t *testing.T, opts ...schedulerOption) testHelper {
	t.Helper()

	th := test.Setup(t)

	cfg := &scheduler.Config{
		LogDir: th.Config.Paths.LogDir,
		ReqID:  uuid.Must(uuid.NewRandom()).String(),
	}
	for _, opt := range opts {
		opt(cfg)
	}
	sc := scheduler.New(cfg)

	return testHelper{
		Helper:    test.Setup(t),
		Scheduler: sc,
		Config:    cfg,
	}
}

func (th testHelper) newGraph(t *testing.T, steps ...digraph.Step) graphHelper {
	t.Helper()

	graph, err := scheduler.NewExecutionGraph(steps...)
	require.NoError(t, err)

	return graphHelper{
		testHelper:     th,
		ExecutionGraph: graph,
	}
}

type graphHelper struct {
	testHelper
	*scheduler.ExecutionGraph
}

func (gh graphHelper) Schedule(t *testing.T, expectedStatus scheduler.Status) scheduleResult {
	t.Helper()

	dag := &digraph.DAG{Name: "test_dag"}
	logFilename := fmt.Sprintf("%s_%s.log", dag.Name, gh.Config.ReqID)
	logFilePath := path.Join(gh.Config.LogDir, logFilename)

	ctx := digraph.NewContext(gh.Context, dag, nil, gh.Config.ReqID, logFilePath)

	var doneNodes []*scheduler.Node
	nodeCompletedChan := make(chan *scheduler.Node)

	done := make(chan struct{})
	go func() {
		for node := range nodeCompletedChan {
			doneNodes = append(doneNodes, node)
		}
		done <- struct{}{}
	}()

	err := gh.Scheduler.Schedule(ctx, gh.ExecutionGraph, nodeCompletedChan)

	close(nodeCompletedChan)

	switch expectedStatus {
	case scheduler.StatusSuccess, scheduler.StatusCancel:
		require.NoError(t, err)

	case scheduler.StatusError:
		require.Error(t, err)

	case scheduler.StatusRunning, scheduler.StatusNone:
		t.Errorf("unexpected status %s", expectedStatus)

	}

	require.Equal(t, expectedStatus.String(), gh.Scheduler.Status(gh.ExecutionGraph).String(),
		"expected status %s, got %s", expectedStatus, gh.Scheduler.Status(gh.ExecutionGraph))

	// wait for items of nodeCompletedChan to be processed
	<-done
	close(done)

	return scheduleResult{
		graphHelper: gh,
		Done:        doneNodes,
		Error:       err,
	}
}

func (gh graphHelper) Signal(sig syscall.Signal) {
	gh.Scheduler.Signal(gh.Context, gh.ExecutionGraph, sig, nil, false)
}

func (gh graphHelper) Cancel(t *testing.T) {
	t.Helper()

	gh.Scheduler.Cancel(gh.Context, gh.ExecutionGraph)
}

type scheduleResult struct {
	graphHelper
	Done  []*scheduler.Node
	Error error
}

func (sr scheduleResult) AssertDoneCount(t *testing.T, expected int) {
	t.Helper()

	require.Len(t, sr.Done, expected, "expected %d done nodes, got %d", expected, len(sr.Done))
}

func (sr scheduleResult) AssertNodeStatus(t *testing.T, stepName string, expected scheduler.NodeStatus) {
	t.Helper()

	var target *scheduler.Node

	nodes := sr.ExecutionGraph.Nodes()
	for _, node := range nodes {
		if node.Data().Step.Name == stepName {
			target = node
		}
	}

	if sr.Config.OnExit != nil && sr.Config.OnExit.Name == stepName {
		target = sr.Scheduler.HandlerNode(digraph.HandlerOnExit)
	}
	if sr.Config.OnSuccess != nil && sr.Config.OnSuccess.Name == stepName {
		target = sr.Scheduler.HandlerNode(digraph.HandlerOnSuccess)
	}
	if sr.Config.OnFailure != nil && sr.Config.OnFailure.Name == stepName {
		target = sr.Scheduler.HandlerNode(digraph.HandlerOnFailure)
	}
	if sr.Config.OnCancel != nil && sr.Config.OnCancel.Name == stepName {
		target = sr.Scheduler.HandlerNode(digraph.HandlerOnCancel)
	}

	if target == nil {
		t.Fatalf("step %s not found", stepName)
	}

	require.Equal(t, expected.String(), target.State().Status.String(), "expected status %q, got %q", expected.String(), target.State().Status.String())
}

func (sr scheduleResult) Node(t *testing.T, stepName string) *scheduler.Node {
	t.Helper()

	nodes := sr.ExecutionGraph.Nodes()
	for _, node := range nodes {
		if node.Data().Step.Name == stepName {
			return node
		}
	}

	if sr.Config.OnExit != nil && sr.Config.OnExit.Name == stepName {
		return sr.Scheduler.HandlerNode(digraph.HandlerOnExit)
	}
	if sr.Config.OnSuccess != nil && sr.Config.OnSuccess.Name == stepName {
		return sr.Scheduler.HandlerNode(digraph.HandlerOnSuccess)
	}
	if sr.Config.OnFailure != nil && sr.Config.OnFailure.Name == stepName {
		return sr.Scheduler.HandlerNode(digraph.HandlerOnFailure)
	}
	if sr.Config.OnCancel != nil && sr.Config.OnCancel.Name == stepName {
		return sr.Scheduler.HandlerNode(digraph.HandlerOnCancel)
	}

	t.Fatalf("step %s not found", stepName)
	return nil
}

// testScript is a shell script that fails if the file with the name of
// the first argument does not exist
var testScript = filepath.Join(fileutil.MustGetwd(), "testdata/testfile.sh")<|MERGE_RESOLUTION|>--- conflicted
+++ resolved
@@ -142,13 +142,9 @@
 					Condition: "`echo 1`",
 					Expected:  "0",
 				}),
-<<<<<<< HEAD
-				withContinueOnSkipped(),
-=======
 				withContinueOn(digraph.ContinueOn{
 					Skipped: true,
 				}),
->>>>>>> 1ce8148c
 			),
 			successStep("3", "2"),
 		)
