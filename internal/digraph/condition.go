package digraph

import (
	"context"
	"errors"
	"fmt"
	"os/exec"

	"github.com/dagu-org/dagu/internal/cmdutil"
<<<<<<< HEAD
=======
	"github.com/dagu-org/dagu/internal/stringutil"
>>>>>>> 1ce8148c
)

var ErrConditionNotMet = fmt.Errorf("condition was not met")

// Condition contains a condition and the expected value.
// Conditions are evaluated and compared to the expected value.
// The condition can be a command substitution or an environment variable.
// The expected value must be a string without any substitutions.
type Condition struct {
	Command   string `json:"Command,omitempty"`   // Command to evaluate
	Condition string `json:"Condition,omitempty"` // Condition to evaluate
	Expected  string `json:"Expected,omitempty"`  // Expected value
}

func (c Condition) Validate() error {
	switch {
	case c.Condition != "":
		if c.Expected == "" {
			return fmt.Errorf("expected value is required for condition: Condition=%s", c.Condition)
		}

	case c.Command != "":
		// Command is required
	default:
		return fmt.Errorf("invalid condition: Condition=%s", c.Condition)
	}

	return nil
}

// eval evaluates the condition and returns the actual value.
// It returns an error if the evaluation failed or the condition is invalid.
func (c Condition) eval(ctx context.Context) (bool, error) {
	switch {
	case c.Condition != "":
		return c.evalCondition(ctx)

	case c.Command != "":
		return c.evalCommand(ctx)

	default:
		return false, fmt.Errorf("invalid condition: Condition=%s", c.Condition)
	}
}

func (c Condition) evalCommand(ctx context.Context) (bool, error) {
	var commandToRun string
<<<<<<< HEAD
	if IsStepContext(ctx) {
		command, err := GetStepContext(ctx).EvalString(c.Command)
		if err != nil {
			return false, err
		}
		commandToRun = command
	} else if IsContext(ctx) {
		command, err := GetContext(ctx).EvalString(c.Command)
		if err != nil {
			return false, err
		}
		commandToRun = command
	} else {
		command, err := cmdutil.EvalString(c.Command)
		if err != nil {
			return false, err
		}
		commandToRun = command
	}

	shell := cmdutil.GetShellCommand("")
	if shell == "" {
		// Run the command directly
		cmd := exec.CommandContext(ctx, commandToRun)
		_, err := cmd.Output()
		if err != nil {
			return false, fmt.Errorf("%w: %s", ErrConditionNotMet, err)
		}
		return true, nil
	}

	// Run the command through a shell
	cmd := exec.CommandContext(ctx, shell, "-c", commandToRun)
	_, err := cmd.Output()
	if err != nil {
		return false, fmt.Errorf("%w: %s", ErrConditionNotMet, err)
	}
	return true, nil
}

func (c Condition) evalCondition(ctx context.Context) (bool, error) {
	if IsStepContext(ctx) {
		evaluatedVal, err := GetStepContext(ctx).EvalString(c.Condition)
		if err != nil {
			return false, err
		}
		return c.Expected == evaluatedVal, nil
	}

	evaluatedVal, err := GetContext(ctx).EvalString(c.Condition)
	if err != nil {
		return false, err
	}

	return c.Expected == evaluatedVal, nil
=======
	if IsStepContext(ctx) {
		command, err := GetStepContext(ctx).EvalString(c.Command, cmdutil.OnlyReplaceVars())
		if err != nil {
			return false, err
		}
		commandToRun = command
	} else if IsContext(ctx) {
		command, err := GetContext(ctx).EvalString(c.Command, cmdutil.OnlyReplaceVars())
		if err != nil {
			return false, err
		}
		commandToRun = command
	} else {
		command, err := cmdutil.EvalString(ctx, c.Command, cmdutil.OnlyReplaceVars())
		if err != nil {
			return false, err
		}
		commandToRun = command
	}

	shell := cmdutil.GetShellCommand("")
	if shell == "" {
		// Run the command directly
		cmd := exec.CommandContext(ctx, commandToRun)
		_, err := cmd.Output()
		if err != nil {
			return false, fmt.Errorf("%w: %s", ErrConditionNotMet, err)
		}
		return true, nil
	}

	// Run the command through a shell
	cmd := exec.CommandContext(ctx, shell, "-c", commandToRun)
	_, err := cmd.Output()
	if err != nil {
		return false, fmt.Errorf("%w: %s", ErrConditionNotMet, err)
	}
	return true, nil
}

func (c Condition) evalCondition(ctx context.Context) (bool, error) {
	var (
		evaluatedVal string
		err          error
	)

	if IsStepContext(ctx) {
		evaluatedVal, err = GetStepContext(ctx).EvalString(c.Condition)
	} else {
		evaluatedVal, err = GetContext(ctx).EvalString(c.Condition)
	}
	if err != nil {
		return false, err
	}

	if stringutil.MatchPattern(ctx, evaluatedVal, []string{c.Expected}, stringutil.WithExactMatch()) {
		return true, nil
	}

	return false, fmt.Errorf("%w: Condition=%s Expected=%s", ErrConditionNotMet, c.Condition, c.Expected)
>>>>>>> 1ce8148c
}

func (c Condition) String() string {
	return fmt.Sprintf("Condition=%s Expected=%s", c.Condition, c.Expected)
}

// evalCondition evaluates a single condition and checks the result.
// It returns an error if the condition was not met.
func evalCondition(ctx context.Context, c Condition) error {
	matched, err := c.eval(ctx)
	if err != nil {
		if errors.Is(err, ErrConditionNotMet) {
			return err
		}
		return fmt.Errorf("failed to evaluate condition: Condition=%s Error=%v", c.Condition, err)
	}

	if !matched {
		return fmt.Errorf("%w: Condition=%s Expected=%s", ErrConditionNotMet, c.Condition, c.Expected)
	}

	// Condition was met
	return nil
}

// EvalConditions evaluates a list of conditions and checks the results.
// It returns an error if any of the conditions were not met.
func EvalConditions(ctx context.Context, cond []Condition) error {
	for _, c := range cond {
		if err := evalCondition(ctx, c); err != nil {
			return err
		}
	}

	return nil
}<|MERGE_RESOLUTION|>--- conflicted
+++ resolved
@@ -7,10 +7,7 @@
 	"os/exec"
 
 	"github.com/dagu-org/dagu/internal/cmdutil"
-<<<<<<< HEAD
-=======
 	"github.com/dagu-org/dagu/internal/stringutil"
->>>>>>> 1ce8148c
 )
 
 var ErrConditionNotMet = fmt.Errorf("condition was not met")
@@ -58,63 +55,6 @@
 
 func (c Condition) evalCommand(ctx context.Context) (bool, error) {
 	var commandToRun string
-<<<<<<< HEAD
-	if IsStepContext(ctx) {
-		command, err := GetStepContext(ctx).EvalString(c.Command)
-		if err != nil {
-			return false, err
-		}
-		commandToRun = command
-	} else if IsContext(ctx) {
-		command, err := GetContext(ctx).EvalString(c.Command)
-		if err != nil {
-			return false, err
-		}
-		commandToRun = command
-	} else {
-		command, err := cmdutil.EvalString(c.Command)
-		if err != nil {
-			return false, err
-		}
-		commandToRun = command
-	}
-
-	shell := cmdutil.GetShellCommand("")
-	if shell == "" {
-		// Run the command directly
-		cmd := exec.CommandContext(ctx, commandToRun)
-		_, err := cmd.Output()
-		if err != nil {
-			return false, fmt.Errorf("%w: %s", ErrConditionNotMet, err)
-		}
-		return true, nil
-	}
-
-	// Run the command through a shell
-	cmd := exec.CommandContext(ctx, shell, "-c", commandToRun)
-	_, err := cmd.Output()
-	if err != nil {
-		return false, fmt.Errorf("%w: %s", ErrConditionNotMet, err)
-	}
-	return true, nil
-}
-
-func (c Condition) evalCondition(ctx context.Context) (bool, error) {
-	if IsStepContext(ctx) {
-		evaluatedVal, err := GetStepContext(ctx).EvalString(c.Condition)
-		if err != nil {
-			return false, err
-		}
-		return c.Expected == evaluatedVal, nil
-	}
-
-	evaluatedVal, err := GetContext(ctx).EvalString(c.Condition)
-	if err != nil {
-		return false, err
-	}
-
-	return c.Expected == evaluatedVal, nil
-=======
 	if IsStepContext(ctx) {
 		command, err := GetStepContext(ctx).EvalString(c.Command, cmdutil.OnlyReplaceVars())
 		if err != nil {
@@ -175,7 +115,6 @@
 	}
 
 	return false, fmt.Errorf("%w: Condition=%s Expected=%s", ErrConditionNotMet, c.Condition, c.Expected)
->>>>>>> 1ce8148c
 }
 
 func (c Condition) String() string {
