package executor

import (
	"context"
	"fmt"
	"io"
	"os"
	"os/exec"
	"sync"
	"syscall"

	"github.com/dagu-org/dagu/internal/cmdutil"
	"github.com/dagu-org/dagu/internal/digraph"
	"github.com/dagu-org/dagu/internal/fileutil"
	"github.com/dagu-org/dagu/internal/logger"
)

<<<<<<< HEAD
type commandExecutor struct {
	cmd  *exec.Cmd
	lock sync.Mutex
}

func newCommand(ctx context.Context, step digraph.Step) (Executor, error) {
	if len(step.Dir) > 0 && !fileutil.FileExists(step.Dir) {
		return nil, fmt.Errorf("directory %q does not exist", step.Dir)
	}

	stepContext := digraph.GetStepContext(ctx)

	cmd, err := createCommand(ctx, step)
	if err != nil {
		return nil, fmt.Errorf("failed to create command: %w", err)
	}
	cmd.Env = append(cmd.Env, stepContext.AllEnvs()...)
	cmd.Dir = step.Dir

	cmd.SysProcAttr = &syscall.SysProcAttr{
		Setpgid: true,
		Pgid:    0,
	}

	return &commandExecutor{cmd: cmd}, nil
}

func createCommand(ctx context.Context, step digraph.Step) (*exec.Cmd, error) {
	stepContext := digraph.GetStepContext(ctx)
	var args []string
	for _, arg := range step.Args {
		ret, err := stepContext.EvalString(arg)
		if err != nil {
			logger.Error(ctx, "Failed to evaluate string", "arg", arg, "err", err)
			return nil, err
		}
		args = append(args, ret)
	}

	shellCommand := cmdutil.GetShellCommand(step.Shell)
	if shellCommand == "" {
		return createDirectCommand(ctx, step, args), nil
	}
	return createShellCommand(ctx, shellCommand, step, args), nil
}

// createDirectCommand creates a command that runs directly without a shell
func createDirectCommand(ctx context.Context, step digraph.Step, args []string) *exec.Cmd {
	// nolint: gosec
	return exec.CommandContext(ctx, step.Command, args...)
}

// createShellCommand creates a command that runs through a shell
func createShellCommand(ctx context.Context, shell string, step digraph.Step, args []string) *exec.Cmd {
	command := cmdutil.BuildCommandEscapedString(step.Command, args)
	return exec.CommandContext(ctx, shell, "-c", command)
}

=======
var _ Executor = (*commandExecutor)(nil)
var _ ExitCoder = (*commandExecutor)(nil)

type commandExecutor struct {
	cmd      *exec.Cmd
	lock     sync.Mutex
	exitCode int
}

// ExitCode implements ExitCoder.
func (e *commandExecutor) ExitCode() int {
	return e.exitCode
}

>>>>>>> 1ce8148c
func (e *commandExecutor) Run(_ context.Context) error {
	e.lock.Lock()
	err := e.cmd.Start()
	e.lock.Unlock()
	if err != nil {
		e.exitCode = exitCodeFromError(err)
		return err
	}
	if err := e.cmd.Wait(); err != nil {
		e.exitCode = exitCodeFromError(err)
		return err
	}
	return nil
}

func (e *commandExecutor) SetStdout(out io.Writer) {
	e.cmd.Stdout = out
}

func (e *commandExecutor) SetStderr(out io.Writer) {
	e.cmd.Stderr = out
}

func (e *commandExecutor) Kill(sig os.Signal) error {
	e.lock.Lock()
	defer e.lock.Unlock()
	if e.cmd == nil || e.cmd.Process == nil {
		return nil
	}
	return syscall.Kill(-e.cmd.Process.Pid, sig.(syscall.Signal))
}

func init() {
	Register("", newCommand)
	Register("command", newCommand)
}

func exitCodeFromError(err error) int {
	if err == nil {
		return 0
	}
	var exitCode int
	if exitErr, ok := err.(*exec.ExitError); ok {
		exitCode = exitErr.ExitCode()
	} else {
		exitCode = 1
	}
	return exitCode
}

func newCommand(ctx context.Context, step digraph.Step) (Executor, error) {
	if len(step.Dir) > 0 && !fileutil.FileExists(step.Dir) {
		return nil, fmt.Errorf("directory %q does not exist", step.Dir)
	}

	stepContext := digraph.GetStepContext(ctx)

	cmd, err := createCommand(ctx, step)
	if err != nil {
		return nil, fmt.Errorf("failed to create command: %w", err)
	}
	cmd.Env = append(cmd.Env, stepContext.AllEnvs()...)
	cmd.Dir = step.Dir

	cmd.SysProcAttr = &syscall.SysProcAttr{
		Setpgid: true,
		Pgid:    0,
	}

	return &commandExecutor{cmd: cmd}, nil
}

func createCommand(ctx context.Context, step digraph.Step) (*exec.Cmd, error) {
	stepContext := digraph.GetStepContext(ctx)
	var args []string
	for _, arg := range step.Args {
		ret, err := stepContext.EvalString(arg, cmdutil.OnlyReplaceVars())
		if err != nil {
			logger.Error(ctx, "Failed to evaluate string", "arg", arg, "err", err)
			return nil, err
		}
		args = append(args, ret)
	}

	shellCommand := cmdutil.GetShellCommand(step.Shell)
	if shellCommand == "" {
		return createDirectCommand(ctx, step, args), nil
	}
	return createShellCommand(ctx, shellCommand, step, args), nil
}

// createDirectCommand creates a command that runs directly without a shell
func createDirectCommand(ctx context.Context, step digraph.Step, args []string) *exec.Cmd {
	// nolint: gosec
	return exec.CommandContext(ctx, step.Command, args...)
}

// createShellCommand creates a command that runs through a shell
func createShellCommand(ctx context.Context, shell string, step digraph.Step, args []string) *exec.Cmd {
	command := cmdutil.BuildCommandEscapedString(step.Command, args)
	return exec.CommandContext(ctx, shell, "-c", command)
}<|MERGE_RESOLUTION|>--- conflicted
+++ resolved
@@ -15,66 +15,6 @@
 	"github.com/dagu-org/dagu/internal/logger"
 )
 
-<<<<<<< HEAD
-type commandExecutor struct {
-	cmd  *exec.Cmd
-	lock sync.Mutex
-}
-
-func newCommand(ctx context.Context, step digraph.Step) (Executor, error) {
-	if len(step.Dir) > 0 && !fileutil.FileExists(step.Dir) {
-		return nil, fmt.Errorf("directory %q does not exist", step.Dir)
-	}
-
-	stepContext := digraph.GetStepContext(ctx)
-
-	cmd, err := createCommand(ctx, step)
-	if err != nil {
-		return nil, fmt.Errorf("failed to create command: %w", err)
-	}
-	cmd.Env = append(cmd.Env, stepContext.AllEnvs()...)
-	cmd.Dir = step.Dir
-
-	cmd.SysProcAttr = &syscall.SysProcAttr{
-		Setpgid: true,
-		Pgid:    0,
-	}
-
-	return &commandExecutor{cmd: cmd}, nil
-}
-
-func createCommand(ctx context.Context, step digraph.Step) (*exec.Cmd, error) {
-	stepContext := digraph.GetStepContext(ctx)
-	var args []string
-	for _, arg := range step.Args {
-		ret, err := stepContext.EvalString(arg)
-		if err != nil {
-			logger.Error(ctx, "Failed to evaluate string", "arg", arg, "err", err)
-			return nil, err
-		}
-		args = append(args, ret)
-	}
-
-	shellCommand := cmdutil.GetShellCommand(step.Shell)
-	if shellCommand == "" {
-		return createDirectCommand(ctx, step, args), nil
-	}
-	return createShellCommand(ctx, shellCommand, step, args), nil
-}
-
-// createDirectCommand creates a command that runs directly without a shell
-func createDirectCommand(ctx context.Context, step digraph.Step, args []string) *exec.Cmd {
-	// nolint: gosec
-	return exec.CommandContext(ctx, step.Command, args...)
-}
-
-// createShellCommand creates a command that runs through a shell
-func createShellCommand(ctx context.Context, shell string, step digraph.Step, args []string) *exec.Cmd {
-	command := cmdutil.BuildCommandEscapedString(step.Command, args)
-	return exec.CommandContext(ctx, shell, "-c", command)
-}
-
-=======
 var _ Executor = (*commandExecutor)(nil)
 var _ ExitCoder = (*commandExecutor)(nil)
 
@@ -89,7 +29,6 @@
 	return e.exitCode
 }
 
->>>>>>> 1ce8148c
 func (e *commandExecutor) Run(_ context.Context) error {
 	e.lock.Lock()
 	err := e.cmd.Start()
